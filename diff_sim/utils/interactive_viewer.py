--- conflicted
+++ resolved
@@ -1,10 +1,6 @@
 import mujoco
 from mujoco import viewer, mj_step
 
-<<<<<<< HEAD
-=======
-
->>>>>>> c78c01a7
 def interactive_viewer(xml_path: str):
     model = mujoco.MjModel.from_xml_path(xml_path)
     data = mujoco.MjData(model)
@@ -17,13 +13,8 @@
 if __name__ == '__main__':
     import argparse
     parser = argparse.ArgumentParser()
-<<<<<<< HEAD
     parser.add_argument("--xml", help="xml file to render", default="diff_sim/xmls/finger_mjx.xml")
     interactive_viewer(parser.parse_args().xml)
 
     model = mujoco.MjModel.from_xml_path(parser.parse_args().xml)
-    data = mujoco.MjData(model)
-=======
-    parser.add_argument("--xml", help="path to the xml file", default="doubleintegrator.xml")
-    interactive_viewer(parser.parse_args().xml)
->>>>>>> c78c01a7
+    data = mujoco.MjData(model)