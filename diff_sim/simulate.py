import jax
import jax.numpy as jnp
from mujoco import mjx
import equinox as eqx
from diff_sim.context.meta_context import Context
from diff_sim.nn.base_nn import Network
from typing import Callable
from diff_sim.context.meta_context import FDCache
from jax.flatten_util import ravel_pytree

# -------------------------------------------------------------
# Step function with custom FD-based derivative
# -------------------------------------------------------------
def make_step_fn(
        mx,
        set_control_fn: Callable,
        fd_cache: FDCache
):
    """
    Create a custom_vjp step function that takes (dx, u) and returns dx_next.
    We do finite differences (FD) in the backward pass using the info in fd_cache.
    """
 
    @jax.custom_vjp
    def step_fn(dx: mjx.Data, u: jnp.ndarray):
        """
        Forward pass:
          1) Writes 'u' into dx_init (or a copy thereof) via set_control_fn.
          2) Steps the simulation forward one step with MuJoCo.
        """
        dx_with_ctrl = set_control_fn(dx, u)
        dx_next = mjx.step(mx, dx_with_ctrl)
        return dx_next
 
    def step_fn_fwd(dx, u):
        dx_next = step_fn(dx, u)
        return dx_next, (dx, u, dx_next)
 
    def step_fn_bwd(res, g):
        """
        FD-based backward pass. We approximate d(dx_next)/d(dx,u) and chain-rule with g.
        Uses the cached flatten/unflatten info in fd_cache.
        """
        dx_in, u_in, dx_out = res
 
        # Convert float0 leaves in 'g' to zeros
        def map_g_to_dinput(diff_tree, grad_tree):
            def fix_leaf(d_leaf, g_leaf):
                if jax.dtypes.result_type(g_leaf) == jax.dtypes.float0:
                    return jnp.zeros_like(d_leaf)
                else:
                    return g_leaf
            return jax.tree_map(fix_leaf, diff_tree, grad_tree)
 
        mapped_g = map_g_to_dinput(dx_in, g)
        g_array, _ = ravel_pytree(mapped_g)
 
        # Flatten dx_in and dx_out just once
        dx_array, _ = ravel_pytree(dx_in)
        dx_out_array, _ = ravel_pytree(dx_out)
        u_in_flat = u_in.ravel()
 
        # Grab cached info
        unravel_dx = fd_cache.unravel_dx
        sensitivity_mask = fd_cache.sensitivity_mask
        inner_idx = fd_cache.inner_idx
        num_u_dims = fd_cache.num_u_dims
        eps = fd_cache.eps
 
        # =====================================================
        # =============== FD wrt control (u) ==================
        # =====================================================
        def fdu_plus(i):
            e = jnp.zeros_like(u_in_flat).at[i].set(eps)
            u_in_eps = (u_in_flat + e).reshape(u_in.shape)
            dx_perturbed = step_fn(dx_in, u_in_eps)
            dx_perturbed_array, _ = ravel_pytree(dx_perturbed)
            return sensitivity_mask * (dx_perturbed_array - dx_out_array) / eps
 
        Ju_array = jax.vmap(fdu_plus)(jnp.arange(num_u_dims))  # shape = (num_u_dims, dx_dim)
 
        # =====================================================
        # ================ FD wrt state (dx) ==================
        # =====================================================
        def fdx_for_index(idx):
            perturbation = jnp.zeros_like(dx_array).at[idx].set(eps)
            dx_in_perturbed = unravel_dx(dx_array + perturbation)
            dx_perturbed = step_fn(dx_in_perturbed, u_in)
            dx_perturbed_array, _ = ravel_pytree(dx_perturbed)
            return sensitivity_mask * (dx_perturbed_array - dx_out_array) / eps
 
        # Only do FD over "inner_idx" (subset of the state: qpos, qvel, ctrl, etc.)
        Jx_rows = jax.vmap(fdx_for_index)(inner_idx)
 
        # Scatter those rows back to a full (dx_dim, dx_dim) matrix
        def scatter_rows(subset_rows, subset_indices, full_shape):
            base = jnp.zeros(full_shape, dtype=subset_rows.dtype)
            return base.at[subset_indices].set(subset_rows)
 
        dx_dim = dx_array.size
        Jx_array = scatter_rows(Jx_rows, inner_idx, (dx_dim, dx_dim))
 
        # =====================================================
        # ================== Combine with g ====================
        # =====================================================
        d_u_flat = Ju_array @ g_array     # shape = (num_u_dims,)
        d_x_flat = Jx_array @ g_array     # shape = (dx_dim,)
 
        d_x = unravel_dx(d_x_flat)
        d_u = d_u_flat.reshape(u_in.shape)
 
        return (d_x, d_u)
 
    step_fn.defvjp(step_fn_fwd, step_fn_bwd)
    return step_fn


@eqx.filter_jit
def controlled_simulate_fd(dxs:mjx.Data, ctx: Context, net: Network, key: jnp.ndarray, ntime: int):
    mx = ctx.cfg.mx

    step_fn = make_step_fn(mx, ctx.cbs.set_control, ctx.fd_cache)

    def cat_pos_vel(dx):
        return jnp.concatenate([dx.qpos, dx.qvel], axis=0)

    def cost_fn(mx:mjx.Model , dx:mjx.Data):
        ucost = ctx.cbs.control_cost(mx,dx)
        xcost = ctx.cbs.run_cost(mx,dx)
        return jnp.array([xcost + ucost])

    # TODO: append a flag with x that signifies wether you should terminate or not
    def step(carry, _):
        dx, key = carry
        key, subkey = jax.random.split(key)
        u = ctx.cbs.controller(net, mx, dx, subkey)
        dx = ctx.cbs.set_control(dx,u) # To get the ctrl inside dx for the cost. TODO: optimise this.
        cost = cost_fn(mx, dx)
        dx = step_fn(dx, u)
        # dx = mjx.step(mx, dx) # Dynamics function
        terminated = ctx.cbs.is_terminal(mx, dx)
        x = cat_pos_vel(dx)
        t = jnp.expand_dims(dx.time, axis=0)
        return (dx, key), jnp.concatenate([x, dx.ctrl, cost, t, terminated], axis=0)

    @jax.vmap
    def rollout(dx):
        x_init = cat_pos_vel(dx)
        (dx,_), res = jax.lax.scan(step, (dx, key), None, length=ntime-1)
        x, u, costs, ts, terminated = res[...,:-mx.nu-3], res[...,-mx.nu-3:-3], res[...,-3], res[...,-2], res[...,-1]
        x = jnp.concatenate([x_init.reshape(1,-1), x], axis=0)
        t = jnp.concatenate([jnp.array([ctx.cfg.dt]), ts], axis=0)

        # If the last time step is equal to the total time steps, then it is a terminal state
        # else it is not a terminal state. Compute the costs accordingly
        is_terminal = jnp.isclose((ts[-1]/ mx.opt.timestep), (ctx.cfg.ntotal - 1))
        def t_cost(): return ctx.cbs.terminal_cost(mx, dx);
        def r_cost(): return ctx.cbs.run_cost(mx, dx);
        term_cost = jax.lax.cond(is_terminal, t_cost, r_cost)
        zeros = jnp.zeros_like(term_cost)
        costs = jnp.concatenate([costs, zeros.reshape(-1)], axis=0)

        # Mask the gradients of the costs that are after the termination
        termination_mask = jnp.concatenate([
            jnp.array([False]),  # Ignore the first cost
            jnp.cumsum(terminated) > 0  # True from first termination onward
        ], axis=0)
        costs = costs * jnp.logical_not(termination_mask)
        return dx, x, u, costs, t, jnp.any(termination_mask)

    return rollout(dxs)


@eqx.filter_jit
def controlled_simulate(dxs:mjx.Data, ctx: Context, net: Network, key: jnp.ndarray, ntime: int):
    mx = ctx.cfg.mx

    def cat_pos_vel(dx):
        return jnp.concatenate([dx.qpos, dx.qvel], axis=0)

    def cost_fn(mx:mjx.Model , dx:mjx.Data):
        ucost = ctx.cbs.control_cost(mx,dx)
        xcost = ctx.cbs.run_cost(mx,dx)
        return jnp.array([xcost + ucost])

    # TODO: append a flag with x that signifies wether you should terminate or not
    def step(carry, _):
        dx, key = carry
        key, subkey = jax.random.split(key)
        dx, u = ctx.cbs.controller(net, mx, dx, subkey)
        cost = cost_fn(mx, dx)
        dx = mjx.step(mx, dx) # Dynamics function
        terminated = ctx.cbs.is_terminal(mx, dx)
        x = cat_pos_vel(dx)
        t = jnp.expand_dims(dx.time, axis=0)
        return (dx, key), jnp.concatenate([x, dx.ctrl, cost, t, terminated], axis=0)

    @jax.vmap
    def rollout(dx):
        x_init = cat_pos_vel(dx)
        (dx,_), res = jax.lax.scan(step, (dx, key), None, length=ntime-1)
        x, u, costs, ts, terminated = res[...,:-mx.nu-3], res[...,-mx.nu-3:-3], res[...,-3], res[...,-2], res[...,-1]
        x = jnp.concatenate([x_init.reshape(1,-1), x], axis=0)
        t = jnp.concatenate([jnp.array([ctx.cfg.dt]), ts], axis=0)

        # If the last time step is equal to the total time steps, then it is a terminal state
        # else it is not a terminal state. Compute the costs accordingly
<<<<<<< HEAD
        is_terminal = jnp.isclose((ts[-1]/ mx.opt.timestep), (ctx.cfg.ntotal - 1))
        def t_cost(): return ctx.cbs.terminal_cost(mx, dx);
        def r_cost(): return ctx.cbs.run_cost(mx, dx);
        # term_cost = jax.lax.cond(is_terminal, t_cost, r_cost)
        term_cost = t_cost()
        zeros = jnp.zeros_like(term_cost)
        costs = jnp.concatenate([costs, zeros.reshape(-1)], axis=0)

        # Mask the gradients of the costs that are after the termination
=======
        # If the last time step is equal to the total time steps, then it is a terminal state
        # else it is not a terminal state. Compute the costs accordingly
        is_terminal = jnp.isclose((ts[-1] / mx.opt.timestep), (ctx.cfg.ntotal - 1))
        def t_cost(): return ctx.cbs.terminal_cost(mx, dx);
        def r_cost(): return ctx.cbs.run_cost(mx, dx) * ctx.cfg.dt;
        term_cost = jax.lax.cond(is_terminal, t_cost, r_cost)
        
        zeros = jnp.zeros_like(term_cost)
        costs = jnp.concatenate([costs, zeros.reshape(-1)], axis=0)
>>>>>>> c78c01a7
        termination_mask = jnp.concatenate([
            jnp.array([False]),  # Ignore the first cost
            jnp.cumsum(terminated) > 0  # True from first termination onward
        ], axis=0)
        # costs = costs * jnp.logical_not(termination_mask)
        return dx, x, u, costs, t, jnp.any(termination_mask)

    return rollout(dxs)<|MERGE_RESOLUTION|>--- conflicted
+++ resolved
@@ -205,7 +205,6 @@
 
         # If the last time step is equal to the total time steps, then it is a terminal state
         # else it is not a terminal state. Compute the costs accordingly
-<<<<<<< HEAD
         is_terminal = jnp.isclose((ts[-1]/ mx.opt.timestep), (ctx.cfg.ntotal - 1))
         def t_cost(): return ctx.cbs.terminal_cost(mx, dx);
         def r_cost(): return ctx.cbs.run_cost(mx, dx);
@@ -215,17 +214,7 @@
         costs = jnp.concatenate([costs, zeros.reshape(-1)], axis=0)
 
         # Mask the gradients of the costs that are after the termination
-=======
-        # If the last time step is equal to the total time steps, then it is a terminal state
-        # else it is not a terminal state. Compute the costs accordingly
-        is_terminal = jnp.isclose((ts[-1] / mx.opt.timestep), (ctx.cfg.ntotal - 1))
-        def t_cost(): return ctx.cbs.terminal_cost(mx, dx);
-        def r_cost(): return ctx.cbs.run_cost(mx, dx) * ctx.cfg.dt;
-        term_cost = jax.lax.cond(is_terminal, t_cost, r_cost)
-        
-        zeros = jnp.zeros_like(term_cost)
-        costs = jnp.concatenate([costs, zeros.reshape(-1)], axis=0)
->>>>>>> c78c01a7
+
         termination_mask = jnp.concatenate([
             jnp.array([False]),  # Ignore the first cost
             jnp.cumsum(terminated) > 0  # True from first termination onward
